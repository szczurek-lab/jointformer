--- conflicted
+++ resolved
@@ -33,18 +33,15 @@
                 "jointformer.models.moler"),
                 "Moler").from_config(config)
         
-<<<<<<< HEAD
         if config.model_name == "RegressionTransformer":
             return getattr(importlib.import_module(
                 "jointformer.models.regression_transformer"),
                 "RegressionTransformer").from_config(config)
         
-=======
         if config.model_name == "UniMol":
             return getattr(importlib.import_module(
                 "jointformer.models.unimol"),
                 "UniMol").from_config(config)
             
->>>>>>> b1525c9c
         else:
             raise ValueError(f"Model {config.model_name} not supported.")