--- conflicted
+++ resolved
@@ -10,11 +10,7 @@
 
 from jointformer.models.transformer import Transformer
 from jointformer.utils.tokenizers.base import TOKEN_DICT
-<<<<<<< HEAD
-from jointformer.models.defaults import DefaultSmilesGeneratorsWrapper
-=======
-from jointformer.models.wrappers import DefaultGuacamolModelWrapper
->>>>>>> a78b5814
+from jointformer.models.wrappers import DefaultSmilesGeneratorWrapper
 from jointformer.models.trainable import TrainableModel
 from jointformer.models.layers.prediction import RegressionHead, ClassificationHead
 from jointformer.models.utils import ModelOutput
@@ -255,7 +251,7 @@
         return idx
 
     def to_guacamole_generator(self, tokenizer, batch_size, temperature, top_k, device) -> DistributionMatchingGenerator:
-        return DefaultSmilesGeneratorsWrapper(self, tokenizer, batch_size, temperature, top_k, device)
+        return DefaultSmilesGeneratorWrapper(self, tokenizer, batch_size, temperature, top_k, device)
 
     @classmethod
     def from_config(cls, config):
@@ -278,7 +274,7 @@
         )
 
     def to_guacamole_generator(self, tokenizer, batch_size, temperature, top_k, device) -> DistributionMatchingGenerator:
-        return DefaultSmilesGeneratorsWrapper(self, tokenizer, batch_size, temperature, top_k, device)
+        return DefaultSmilesGeneratorWrapper(self, tokenizer, batch_size, temperature, top_k, device)
     
     def to_smiles_encoder(self, tokenizer, batch_size, device) -> SmilesEncoder:
         return DefaultSmilesEncoderWrapper(self, tokenizer, batch_size, device)